from collections import OrderedDict
import warnings

import torch
import numpy as np
import skimage.transform
import skimage.morphology as morph
import pandas as pd
from joblib import Parallel, delayed
import einops as ein

from torch import nn
from sklearn.model_selection import train_test_split
from sklearn.ensemble import RandomForestClassifier

from torch.nn.functional import interpolate as torch_interpolate


def get_device(use_cuda=None):
    if torch.cuda.is_available() and (use_cuda is None or use_cuda==True):
        device = torch.device('cuda:0')  # use first available GPU
    else:
        device = torch.device('cpu')
    return device

def normalize_image(image, image_mean, image_std):
    """
    Normalize a numpy array with 2-4 dimensions.

    If the array has multiple channels (determined by the multi_channel_training flag), 
    each channel is normalized independently. If there are multiple time or z frames, 
    they are normalized together.

    Parameters
    ----------
    image : np.ndarray
        Input array to be normalized. Must have 2-4 dimensions.
    image_mean : float or nd.array
        Mean of the input array along non-channel dimensions. If None, the mean is calculated from the input array.
    image_std : float or nd.array
        Standard deviation of the input array along non-channel dimensions. If None, the standard deviation is calculated from the input array.
        
    Returns
    -------
    arr_norm : np.ndarray
        Normalized array.

    Raises
    ------
    ValueError
        If the input array does not have 2-4 dimensions.
    """
    
    if image.ndim < 2 or image.ndim > 4:
        raise ValueError("Array must have 2-4 dimensions")

    # The computing of stats and image normalization is split into two function. This will
    # allow to normalize even a single image of the stack with the same stats as the whole stack.
    # This is done in the perspective of handling large stacks that cannot be loaded in memory.
    # This needs to be implemented:
        # - computing stats stack by stack and combining the result at the end
        # - allow to normalize a single image from a stack
    arr_norm = (image - image_mean) / image_std

    return arr_norm

def compute_image_stats(image, ignore_n_first_dims=None):
    """
    Compute mean and standard deviation of a numpy array with 2-4 dimensions.

    If the array has multiple channels (determined by the first_dim_is_channel option), 
    each channel is normalized independently. Channels can only be the first dimension of the array.

    Parameters
    ----------
    image : np.ndarray
        Input array to be normalized. Must have 2-4 dimensions.
    ignore_n_first_dims : int
        Number of first dimensions to ignore when computing the mean and standard deviation.
        For example if the input array has 3 dimensions CHW and ignore_n_first_dims=1, the mean
        and standard deviation will be computed for each channel C.
        
    Returns
    -------
    image_mean : float or nd.array
        Mean of the input array along non-channel dimensions
    image_std : float or nd.array
        Standard deviation of the input array along non-channel dimensions

    Raises
    ------
    ValueError
        If the input array does not have 2-4 dimensions.
    """
    
    if image.ndim < 2 or image.ndim > 4:
        raise ValueError("Array must have 2-4 dimensions")
    
    if ignore_n_first_dims is None:
        image_mean = image.mean()
        image_std = image.std()
    else:
        image_mean = image.mean(axis=tuple(range(ignore_n_first_dims,image.ndim)), keepdims=True)
        image_std = image.std(axis=tuple(range(ignore_n_first_dims,image.ndim)), keepdims=True)

    return image_mean, image_std


def filter_image(image, model, scalings):
    """
    Filter an image with the first layer of a VGG16 model.
    Apply filter to each scale in scalings.

    Parameters
    ----------
    image: 2d array
        image to filter
    model: pytorch model
        first layer of VGG16
    scalings: list of ints
        downsampling factors

    Returns
    -------
    all_scales: list of 2d array
        list of filtered images. For each downsampling factor,
        there are N images, N being the number of filters of the model.

    """

    n_filters = 64
    # convert to np if dasks array
    image = np.asarray(image)

    all_scales = []
    for s in scalings:
        im_tot = image[::s, ::s].astype(np.float32)
        # im_tot = np.ones((3,im_tot.shape[0],im_tot.shape[1]), dtype=np.float32) * im_tot
        im_torch = torch.tensor(im_tot[np.newaxis, np.newaxis, ::])
        out = model(im_torch)
        out_np = out.detach().numpy()
        if s > 1:
            out_np = skimage.transform.resize(
                out_np, (1, n_filters, image.shape[0], image.shape[1]), preserve_range=True)
        all_scales.append(out_np)
    return all_scales


def filter_image_multioutputs(image, hookmodel, scalings=[1], order=0,
                              image_downsample=1):
    """Recover the outputs of chosen layers of a pytorch model. Layers and model are
    specified in the hookmodel object.
    
    Parameters
    ----------
    image : np.ndarray
        2d Image to filter
    hookmodel : Hookmodel
        Model to extract features from
    scalings : list of ints, optional
        Downsampling factors, by default None
    order : int, optional
        Interpolation order for low scale resizing,
        by default 0
    image_downsample : int, optional
        Downsample image by this factor before extracting features, by default 1

    Returns
    -------
    all_scales : list of np.ndarray
        List of filtered images. There are N x S images, N being the number of layers
        of the model, and S the number of scaling factors. Each element has shape [1, F, H, W]
        where F is the number of filters of the layer.
        
    """

    input_channels = hookmodel.named_modules[0][1].in_channels
    image = np.asarray(image, dtype=np.float32)

    if image.ndim == 2:
        image = image[::image_downsample, ::image_downsample]
        image = np.ones((input_channels, image.shape[0], image.shape[1]), dtype=np.float32) * image
    elif image.ndim == 3:
        image = image[:, ::image_downsample, ::image_downsample]
        if image.shape[0] != input_channels:
            warnings.warn(f'Image has {image.shape[0]} channels, model expects {input_channels}. Using mean projection.')
            image = np.mean(image, axis=0)
            image = np.ones((input_channels, image.shape[0], image.shape[1]), dtype=np.float32) * image

    int_mode = 'bilinear' if order > 0 else 'nearest'
    align_corners = False if order > 0 else None

    all_scales = []
    with torch.no_grad():
        for s in scalings:
            im_tot = image[:, ::s, ::s]
            im_torch = torch.tensor(im_tot[np.newaxis, ::])
            # im_torch = hookmodel.transform(im_torch)  # different normalization required
            hookmodel.outputs = []
            try:
                _ = hookmodel(im_torch)
            except AssertionError as ea:
               pass
            except Exception as ex:
                raise ex
    
            for im in hookmodel.outputs:
                if image.shape[1:3] != im.shape[2:4]:
                    im = torch_interpolate(im, size=image.shape[1:3], mode=int_mode, align_corners=align_corners)
                    '''out_np = skimage.transform.resize(
                        image=out_np,
                        output_shape=(1, out_np.shape[1], image.shape[1], image.shape[2]),
                        preserve_range=True, order=order)'''
    
                out_np = im.cpu().detach().numpy()
                all_scales.append(out_np)

    return all_scales

def parallel_predict_image(image, model, classifier, scalings=[1], order=0,
                  use_min_features=True, image_downsample=1, use_dask=False):
    """
    Given a filter model and a classifier, predict the class of 
    each pixel in an image.

    Parameters
    ----------
    image: 2d array
        image to segment
    model: Hookmodel
        model to extract features from
    classifier: sklearn classifier
        classifier to use for prediction
    scalings: list of ints
        downsampling factors
    order: int
        interpolation order for low scale resizing
    use_min_features: bool
        if True, use the minimum number of features per layer
    image_downsample: int, optional
        downsample image by this factor before extracting features, by default 1
    use_dask: bool
        if True, use dask for parallel processing

    Returns
    -------
    predicted_image: 2d array
        predicted image with classes

    """
    
    maxblock = 1000
    nblocks_rows = image.shape[-2] // maxblock
    nblocks_cols = image.shape[-1] // maxblock
    margin = 50

    predicted_image_complete = np.zeros(image.shape[-2:], dtype=(np.uint8))
    
    if use_dask:
        from dask.distributed import Client
        import dask
        dask.config.set({'distributed.worker.daemon': False})
        client = Client()
        processes = []

    min_row_ind_collection = []
    min_col_ind_collection = []
    max_row_ind_collection = []
    max_col_ind_collection = []
    new_max_col_ind_collection = []
    new_max_row_ind_collection = []
    new_min_col_ind_collection = []
    new_min_row_ind_collection = []

    for row in range(nblocks_rows+1):
        for col in range(nblocks_cols+1):
            #print(f'row {row}/{nblocks_rows}, col {col}/{nblocks_cols}')
            max_row = np.min([image.shape[-2], (row+1)*maxblock+margin])
            max_col = np.min([image.shape[-1], (col+1)*maxblock+margin])
            min_row = np.max([0, row*maxblock-margin])
            min_col = np.max([0, col*maxblock-margin])

            min_row_ind = 0
            new_min_row_ind = 0
            if min_row > 0:
                min_row_ind = min_row + margin
                new_min_row_ind = margin
            min_col_ind = 0
            new_min_col_ind = 0
            if min_col > 0:
                min_col_ind = min_col + margin
                new_min_col_ind = margin

            max_col = (col+1)*maxblock+margin
            max_col_ind = np.min([min_col_ind+maxblock,image.shape[-1]])
            new_max_col_ind = new_min_col_ind + (max_col_ind-min_col_ind)
            if max_col > image.shape[-1]:
                max_col = image.shape[-1]

            max_row = (row+1)*maxblock+margin
            max_row_ind = np.min([min_row_ind+maxblock,image.shape[-2]])
            new_max_row_ind = new_min_row_ind + (max_row_ind-min_row_ind)
            if max_row > image.shape[-2]:
                max_row = image.shape[-2]

            image_block = image[..., min_row:max_row, min_col:max_col]

            if use_dask:
                processes.append(client.submit(
                    model.predict_image, image_block, model, classifier,
                    scalings, order, use_min_features, image_downsample))
                
                min_row_ind_collection.append(min_row_ind)
                min_col_ind_collection.append(min_col_ind)
                max_row_ind_collection.append(max_row_ind)
                max_col_ind_collection.append(max_col_ind)
                new_max_col_ind_collection.append(new_max_col_ind)
                new_max_row_ind_collection.append(new_max_row_ind)
                new_min_col_ind_collection.append(new_min_col_ind)
                new_min_row_ind_collection.append(new_min_row_ind)

            else:
                predicted_image = model.predict_image(image_block, model, classifier,
                    scalings, order, use_min_features, image_downsample)
                crop_pred = predicted_image[
                    new_min_row_ind: new_max_row_ind,
                    new_min_col_ind: new_max_col_ind]

                predicted_image_complete[min_row_ind:max_row_ind, min_col_ind:max_col_ind] = crop_pred.astype(np.uint8)

    if use_dask:
        for k in range(len(processes)):
            future = processes[k]
            out = future.result()
            future.cancel()
            del future
            predicted_image_complete[
                min_row_ind_collection[k]:max_row_ind_collection[k],
                min_col_ind_collection[k]:max_col_ind_collection[k]] = out.astype(np.uint8)
        client.close()
    
    return predicted_image_complete

<<<<<<< HEAD
def get_features_current_layers(image, annotations, model=None, scalings=[1],
=======

def load_single_layer_vgg16(keep_rgb=False):
    """Load VGG16 model from torchvision, keep first layer only
    
    Parameters
    ----------

    Returns
    -------
    model: torch model
        model for pixel feature extraction
    keep_rgb: bool
        if True, keep model with three input channels, otherwise convert to single channel
    
    """

    vgg16 = models.vgg16(weights=models.VGG16_Weights.IMAGENET1K_V1)
    pretrained_dict = vgg16.state_dict()
    
    if keep_rgb:
        model = nn.Sequential(OrderedDict([('conv1', nn.Conv2d(3, 64, 3, 1, 1))]))
    else:
        model = nn.Sequential(OrderedDict([('conv1', nn.Conv2d(1, 64, 3, 1, 1))]))

    reduced_dict = model.state_dict()

    if keep_rgb:
        reduced_dict['conv1.weight'] = pretrained_dict['features.0.weight']
        reduced_dict['conv1.bias'] = pretrained_dict['features.0.bias']
    else:
        reduced_dict['conv1.weight'][:, 0, :, :] = pretrained_dict['features.0.weight'][:, :, :, :].sum(axis=1)
        reduced_dict['conv1.bias'] = pretrained_dict['features.0.bias']

    model.load_state_dict(reduced_dict)

    return model

def get_max_kernel_size(hookmodel):
    """
    Given a hookmodel, find the maximum kernel size needed for the deepest layer.

    Parameters
    ----------
    hookmodel: Hookmodel
        model to find the maximum kernel size for

    Returns
    -------
    max_kernel_size: int
        maximum kernel size needed for the deepest layer
    """
    # Initialize variables
    max_kernel_size = 1
    current_total_pool = 1
    # Find out which is the deepest layer
    latest_layer = hookmodel.module_dict[hookmodel.selected_layers[-1]]
    # Iterate over all layers to find the maximum kernel size
    for curr_layer_key, curr_layer in hookmodel.module_dict.items():
        # If a maxpool layer is involved, kernel size needs to be multiplied for all future convolutions
        if "MaxPool2d" in str(curr_layer) and hasattr(curr_layer, 'kernel_size'):
            current_total_pool *= curr_layer.kernel_size
        # For each convolution, multiply the kernel size with the current total pool
        elif "Conv2d" in str(curr_layer) and hasattr(curr_layer, 'kernel_size'):
            max_kernel_size = current_total_pool * curr_layer.kernel_size[0]
        # Only iterate until the latest selected layer
        if curr_layer == latest_layer:
            break
    return max_kernel_size

def get_multiscale_features(model, image, annotations, scalings, order=0,
                            use_min_features=True,
                            image_downsample=1):
    """Given an image and a set of annotations, extract multiscale features
    
    Parameters
    ----------
    model : Hookmodel
        Model to extract features from
    image : np.ndarray
        Image to extract features from (currently 2D only or 2D multichannel (C,H,W))
    annotations : np.ndarray
        Annotations (1,2) to extract features from (currently 2D only)
    scalings : list of ints
        Downsampling factors
    order : int, optional
        Interpolation order for low scale resizing, by default 0
    use_min_features : bool, optional
        Use minimal number of features, by default True
    image_downsample : int, optional
        Downsample image by this factor before extracting features, by default 1

    Returns
    -------
    extracted_features : np.ndarray
        Extracted features. Dimensions npixels x nfeatures * nbscales
    """

    filter_fun = filter_image_multichannels

    if use_min_features:
        max_features = np.min(model.features_per_layer)
    else:
        max_features = np.max(model.features_per_layer)
    # test with minimal number of features i.e. taking only n first features
    rows = np.ceil(image.shape[-2] / image_downsample).astype(int)
    cols = np.ceil(image.shape[-1] / image_downsample).astype(int)
    full_annotation = np.ones((max_features, rows, cols), dtype=np.bool_)
    full_annotation = full_annotation * annotations[::image_downsample, ::image_downsample] > 0

    all_scales = filter_fun(
        image, model, scalings, order=order,
        image_downsample=image_downsample)
    if use_min_features:
        all_scales = [a[:, 0:max_features, :, :] for a in all_scales]
    all_values_scales = []

    for ind, a in enumerate(all_scales):
        n_features = a.shape[1]
        extract = a[0, full_annotation[0:n_features]]
        all_values_scales.append(np.reshape(extract, (n_features, int(extract.shape[0] / n_features))).T)
    extracted_features = np.concatenate(all_values_scales, axis=1)

    return extracted_features


def get_features_current_layers(model, image, annotations, scalings=[1],
>>>>>>> 4c2560b6
                                order=0, use_min_features=True,
                                image_downsample=1):
    """Given a potentially multidimensional image and a set of annotations,
    extract multiscale features from multiple layers of a model.
    
    Parameters
    ----------
    image : np.ndarray
        2D or 3D Image to extract features from. If 3D but annotations are 2D,
        image is treated as multichannel and not image series
    annotations : np.ndarray
        2D, 3D Annotations (1,2) to extract features from
    model : feature extraction model
        Model to extract features from the image
    scalings : list of ints
        Downsampling factors
    order : int, optional
        Interpolation order for low scale resizing, by default 0
    use_min_features : bool, optional
        Use minimal number of features, by default True
    image_downsample : int, optional
        Downsample image by this factor before extracting features, by default 1

    Returns
    -------
    features : pandas DataFrame
        Extracted features (rows are pixel, columns are features)
    targets : pandas Series
        Target values
    """

    if model is None:
        raise ValueError('Model must be provided')

    # get indices of first dimension of non-empty annotations. Gives t/z indices
    if annotations.ndim == 3:
        non_empty = np.unique(np.where(annotations > 0)[0])
        if len(non_empty) == 0:
            warnings.warn('No annotations found')
            return None, None
    elif annotations.ndim == 2:
        non_empty = [0]
    else:
        raise Exception('Annotations must be 2D or 3D')

    all_values = []
    all_targets = []

    # find maximal padding necessary
    padding = model.get_padding() * np.max(scalings)

    # iterating over non_empty iteraties of t/z for 3D data
    for ind, t in enumerate(non_empty):

        if annotations.ndim == 2:
            if image.ndim == 3:
                current_image = np.pad(image, ((0,0), (padding,padding), (padding,padding)), mode='reflect')
            else:
                current_image = np.pad(image, padding, mode='reflect')
            current_annot = np.pad(annotations, padding, mode='constant')
        else:
            if image.ndim == 3:
                current_image = np.pad(image[t], padding, mode='reflect')
                current_annot = np.pad(annotations[t], padding, mode='constant')
            elif image.ndim == 4:
                current_image = np.pad(image[:, t], ((0,0),(padding, padding),(padding, padding)), mode='reflect')
                current_annot = np.pad(annotations[t], padding, mode='constant')

        annot_regions = skimage.morphology.label(current_annot > 0)
        boxes = skimage.measure.regionprops_table(annot_regions, properties=('label', 'bbox'))
        
        # get max kernel size (amount of surrounding needed for deepest layer)
        max_kernel_size = get_max_kernel_size(model)

        for i in range(len(boxes['label'])):
            # NOTE: This assumes that the image is already padded correctly, and the padded boxes cannot go out of bounds
            pad_size = max_kernel_size//2
            x_min = boxes['bbox-0'][i]-pad_size
            x_max = boxes['bbox-2'][i]+pad_size
            y_min = boxes['bbox-1'][i]-pad_size
            y_max = boxes['bbox-3'][i]+pad_size

            # temporary check that bounds are not out of image
            x_min = max(0, x_min)
            x_max = min(current_image.shape[-2], x_max)
            y_min = max(0, y_min)
            y_max = min(current_image.shape[-1], y_max)

            im_crop = current_image[...,
<<<<<<< HEAD
                boxes['bbox-0'][i]-padding:boxes['bbox-2'][i]+padding,
                boxes['bbox-1'][i]-padding:boxes['bbox-3'][i]+padding
            ]
            annot_crop = current_annot[
                boxes['bbox-0'][i]-padding:boxes['bbox-2'][i]+padding,
                boxes['bbox-1'][i]-padding:boxes['bbox-3'][i]+padding
=======
                x_min:x_max,
                y_min:y_max
            ]
            annot_crop = current_annot[
                x_min:x_max,
                y_min:y_max
>>>>>>> 4c2560b6
            ]
            extracted_features = model.get_features(
                image=im_crop,
                annotations=annot_crop,
                scalings=scalings,
                order=order, use_min_features=use_min_features,
                image_downsample=image_downsample)
            all_values.append(extracted_features)

            all_targets.append(annot_crop[::image_downsample, ::image_downsample]
                                [annot_crop[::image_downsample, ::image_downsample] > 0])
        

    all_values = np.concatenate(all_values, axis=0)
    features = pd.DataFrame(all_values)
    targets = pd.Series(np.concatenate(all_targets, axis=0))

    return features, targets


rot_model = None

def get_rot_model(device='cpu'):
    global rot_model
    if rot_model is not None:
        return rot_model

    # create a torch model that takes 2 input tensors and convolves first with horizontal edge detector
    # and second with vertical edge detector, then calculates difference of the two outputs

    # create horizontal edge detector
    h_edge = np.zeros((1, 2, 3, 3))  # out, in, h, w
    h_edge[0, 0, 0, :] = -1
    h_edge[0, 0, 2, :] = 1
    h_edge = torch.from_numpy(h_edge).float()

    # create vertical edge detector
    v_edge = np.zeros((1, 2, 3, 3))
    v_edge[0, 1, :, 0] = 1
    v_edge[0, 1, :, 2] = -1
    v_edge = torch.from_numpy(v_edge).float()

    # create kernel summing 2 channels
    kernel = np.ones((1, 2, 1, 1))
    kernel = torch.from_numpy(kernel).float()

    # create model
    model = nn.Sequential(OrderedDict([('conv1', nn.Conv2d(in_channels=2, out_channels=2,
                                                           kernel_size=3, padding=1, bias=False)
                                        )]))
    # load edge detectors
    model.conv1.weight = nn.Parameter(torch.cat([h_edge, v_edge], dim=0))
    model.conv1.weight.requires_grad = False
    # create second layer
    model.add_module('conv2', nn.Conv2d(in_channels=2, out_channels=1, kernel_size=1, bias=False))
    # load weights for second layer
    model.conv2.weight = nn.Parameter(kernel)
    model.conv2.weight.requires_grad = False

    model.eval()
    rot_model = model.to(device)
    return rot_model


def get_rot_features(grad_x, grad_y, device='cpu'):
    rot_model = get_rot_model(device=device)

    # create torch tensors
    grad_x = torch.from_numpy(grad_x).float()
    grad_y = torch.from_numpy(grad_y).float()
    # stack tensors
    grad_xy = torch.stack([grad_x, grad_y], dim=1)
    # convolve with edge detectors
    rot = rot_model(grad_xy).detach().numpy()
    return rot[:, 0]  # single out channels, orig channels are in the batch dimension


def append_grad_rot(features, add_grad, add_rot, feature_info, device):
    """
    Append gradient and rotation features to a feature array according to add_grad and add_rot flags
    and updates the feature_info dictionary accordingly.
    Parameters
    ----------
    features: np.ndarray
        feature array, 3D, CHW
    add_grad: bool
        if True, add gradient features: gradient in x, gradient in y. Triples feature number.
    add_rot: bool
        if True, add rotor features: convolves grad features with corresponding "edge detector" and sums.
        adds one feature per original feature.
    feature_info: dict
        feature_info[idx] = [idx, name=f'{layer_name}_{sign}_{scale}_{idx:04d}', mult, scale, layer_name,
         ch_idx, type='gradx'|'grady'|'rot'|'orig', useful:bool]

    Returns
    -------
    features: np.ndarray
    """
    n_features = features.shape[0]
    res_features = features

    mult_factor_sign = {1:'+', -1:'-'}
    
    if add_grad:
        grad_x = np.gradient(features, axis=1)
        grad_y = np.gradient(features, axis=2)
        all_features = [features, grad_x, grad_y]

        for idx in range(n_features):
            fi_idx = feature_info[idx]
            mult, scale, layer_name, ch_idx = fi_idx[2:6]
            sign=mult_factor_sign[mult]

            gx_idx = idx + n_features
            gy_idx = idx + 2 * n_features
            feature_info[gx_idx] = [gx_idx, f'{layer_name}_{sign}_{scale}_{gx_idx:04d}', mult, scale, layer_name,
                                    ch_idx, 'gradx', True]
            feature_info[gy_idx] = [gy_idx, f'{layer_name}_{sign}_{scale}_{gy_idx:04d}', mult, scale, layer_name,
                                    ch_idx, 'grady', True]

        if add_rot:
            rot = get_rot_features(grad_x, grad_y, device=device)
            all_features.append(rot)

            for idx in range(n_features):
                fi_idx = feature_info[idx]
                mult, scale, layer_name, ch_idx = fi_idx[2:6]
                sign=mult_factor_sign[mult]

                rot_idx = idx + 3 * n_features
                feature_info[rot_idx] = [rot_idx, f'{layer_name}_{sign}_{scale}_{rot_idx:04d}', mult, scale, layer_name,
                                         ch_idx, 'rot', True]

        res_features = np.concatenate(all_features, axis=0)

    return res_features


def fill_useless(features_all_samples, feature_info):
    """
    Update useless flag in feature_info dictionary based on features:
    if feature has zero variance, feature is useless

    Parameters
    ----------
    features_all_samples: list of pandas DataFrame (raw pixel, columns feature)
    feature_info: dict
        see definition in append_grad_rot

    Returns
    -------
    None
    """

    # update useless flag in feature_info dictionary based on features:
    # if feature has zero variance, feature is useless
    n_features = features_all_samples[0].shape[1]
    for idx in range(n_features):
        # fill values for all samples from dataframe column
        all_values = np.concatenate([np.asarray(f.iloc[:, idx]) for f in features_all_samples], axis=0)
        # if feature has zero variance, feature is useless
        feature_info[idx][7] = np.var(all_values) > 0


def get_balanced_mask(ref_mask, tgt_mask):
    """
    Given two masks, subsample the second one to have the same number of pixels as the first one.
    Parameters
    ----------
    ref_mask: np.ndarray
        2d boolean reference mask
    tgt_mask: np.ndarray
        2d boolean target mask

    Returns
    -------
    tgt_mask_balanced: 2d boolean np.ndarray
        target mask sub-sampled to have at most the same number of pixels as the reference mask
    """

    tgt_mask_balanced = np.zeros_like(tgt_mask).astype(np.bool_)
    tgt_idx = np.argwhere(tgt_mask)
    np.random.shuffle(tgt_idx)
    tgt_idx = tgt_idx[0:ref_mask.sum()]  # subsample
    tgt_mask_balanced[tgt_idx[:, 0], tgt_idx[:, 1]] = True
    return tgt_mask_balanced


def get_annotation_regions(annotation, d_edge=1):
    """
    Given the annotation returns list of pixel masks for each of the following regions:
    1. all foreground pixels
    2. all not foreground pixels
    3. at most as many randomly selected not-foreground pixels as foreground pixels

    4. signal: union of foreground pixels sharnk by 1 pixel for each of the foreground classes
    5. edge obtained by dilation of 4. by 1+d_edge pixels and than subtracting 4.
    6. background: complement of 4.+5.,
    7. 6. subsampled to at most as many pixels as in 4.

    Parameters
    ----------
    annotation: 2d np.ndarray
        annotation image, 1 is background, 2,3,... are foreground classes
    d_edge: int
        dilation factor for edge, by default 1

    Returns
    -------
    masks: dictionary of 2d boolean np.ndarray
        masks for each of the regions described above ('fg', 'not_fg', 'not_fg_balanced',
         'signal', 'edge', 'bg', 'bg_balanced')
    """

    # 1. all foreground pixels
    fg = annotation > 1

    # 2. all not foreground pixels
    not_fg = annotation == 1

    # 3. at most as many randomly selected not-foreground pixels as foreground pixels
    not_fg_balanced = get_balanced_mask(ref_mask=fg, tgt_mask=not_fg)

    # 4. signal: union of foreground pixels shrank by 1 pixel for each of the foreground classes
    # signal = np.zeros_like(fg).astype(np.bool_)
    # for c in range(2, annotation.max() + 1):
    #    signal = signal | morph.binary_erosion(annotation == c, morph.cross(1))
    # parallel implementation with joblib of the three lines above:
    def erode(c):
        return morph.binary_erosion(annotation == c)

    signal = np.any(Parallel(n_jobs=-1)(delayed(erode)(c) for c in range(2, annotation.max() + 1)), axis=0)

    # 5. edge obtained by dilation of 4. by 1+d_edge pixels and than subtracting 4.
    edge_signal = morph.binary_dilation(signal, morph.disk(1 + d_edge))
    edge = edge_signal & ~signal

    # 6. background: complement of 4.+5.,
    bg = ~edge_signal

    # 7. 6. subsampled to at most as many pixels as in 4.
    bg_balanced = get_balanced_mask(ref_mask=signal, tgt_mask=bg)

    masks = {
        'fg': fg,
        'not_fg': not_fg,
        'not_fg_balanced': not_fg_balanced,
        'signal': signal,
        'edge': edge,
        'bg': bg,
        'bg_balanced': bg_balanced
    }
    return masks


def extract_annotated_pixels(features, annotation, full_annotation=True):
    """
    Given a set of features and an annotation
    if not full_annotation, select all pixels in annotations (values 1,2,...), record same class_id as annotation
    otherwise, select all pixels in annotations (values 2,3...; assumes 1 added to the original [0-bg, 1,2...signal
    annotation values]). targets set for signal: class_id=2, the same number of background pixels class_id=1,
    and the edge pixels class_id=3
    Parameters
    ----------
    features: 3D np.ndarray (CHW)
        features extracted from image
    annotation:
        annotated image, 1 is background, 2,3,... are foreground classes
    full_annotation: bool
        if True, use all pixels in annotations, otherwise balance background and foreground
        if True - assumes annotations are 1,2,..., where 1 is bg. otherwise assumes 0 is not annotated,
            and 1 is background, 2 is first class, etc.
            Default True


    Returns
    -------
    features: 2D np.ndarray (pixel, features)
        features extracted from image
    annotation: 1D np.ndarray (pixel)
        annotation class_id for each pixel
    """

    # select pixels in annotations
    if not full_annotation:
        # select pixels in annotations
        annot_flat = annotation.flatten()
        annot_mask = annot_flat > 0  # something annotated
        features_flat = ein.rearrange(features, 'c h w -> (h w) c')

        features_sel = features_flat[annot_mask]
        targets_sel = annot_flat[annot_mask]
    else:
        # get masks for annotation regions
        masks = get_annotation_regions(annotation)

        # get signal, edge, and balanced background pixels
        signal = masks['signal']
        edge = masks['edge']
        bg_balanced = masks['bg_balanced']

        # select pixels in features
        features_flat = ein.rearrange(features, 'c h w -> (h w) c')
        signal_flat = signal.flatten()
        edge_flat = edge.flatten()
        bg_balanced_flat = bg_balanced.flatten()

        features_signal = features_flat[signal_flat]
        features_edge = features_flat[edge_flat]
        features_bg_balanced = features_flat[bg_balanced_flat]

        # fill selected features and targets
        features_sel = np.concatenate([features_signal, features_edge, features_bg_balanced], axis=0)
        n_pix_signal = features_signal.shape[0]
        n_pix_edge = features_edge.shape[0]
        n_pix_bg_balanced = features_bg_balanced.shape[0]
        targets_sel = np.concatenate([
            2 * np.ones(n_pix_signal),
            3 * np.ones(n_pix_edge),
            1 * np.ones(n_pix_bg_balanced)
        ], axis=0)

    return features_sel, targets_sel


def get_features_single_img_rich(model, image, annotation, scalings=[1],
                                 full_annotation=True,
                                 add_grad=False,
                                 add_rot=False,
                                 add_neg=True,
                                 order=0):
    """Given a 2D image and annotation,
        extract multiscale features from multiple layers of a model,
        add gradient and rotation features,
        select only pixels in annotations if not full_annotation otherwise balance background and foreground,
        return features, labels, and feature info dictionary.

        Parameters
        ----------
        model : Hookmodel
            Model to extract features from
        image : np.ndarray
            2D or 3D Image to extract features from
        annotation : np.ndarray
            2D, 3D Annotations (1,2) to extract features from
        scalings : list of ints
            Downsampling factors
        full_annotation : bool
            if True, use all pixels in annotations, otherwise balance background and foreground
            if True - assumes annotations are 0,1,..., where 0 is bg. otherwise assumes 0 is not annotated,
             and 0 is background, 1 is first class, etc. Default True
        add_grad : bool
            if True, add gradient features: gradient in x, gradient in y. Triples feature number. Default False.
        add_rot : bool
            if True, add rotor features: convolve grad features with corresponding "edge detector" and sum.
            Default False.
        add_neg : bool
            if True, add all features also for `-image`
            Default True.
        order : int, optional
            Interpolation order for low scale resizing, by default 0
        use_min_features : bool, optional
            Use minimal number of features, by default True

        Returns
        -------
        features : pandas DataFrame
            Extracted features (rows are pixel, columns are features)
        targets : pandas Series
            Target values
        feature_info : dict
                    feature_info[idx] = [idx, name=f'{layer_name}_{sign}_{scale}_{idx:04d}', mult, scale, layer_name, ch_idx,
                             type='gradx'|'grady'|'rot'|'orig', useful:bool]
        """

    # get indices of first dimension of non-empty annotation. Gives t/z indices
    if annotation.ndim != 2 or image.ndim != 2:
        raise Exception('annotation must be 2D')
    assert (not add_rot) or add_grad, 'add_grad must be True if add_rot is True'

    if full_annotation:
        annotation = annotation + 1

    mult_factors = [1, -1] if add_neg else [1]
    mult_factor_sign = {1:'+', -1:'-'}
    feature_info = {}
    extracted_features = []
    
    for mf in mult_factors:
        sign = mult_factor_sign[mf]
        image_f = (-image) if mf==-1 else image
        
        extracted_features.append(np.expand_dims(image_f, axis=(0, 1)))
        features = filter_image_multioutputs(image_f, model, scalings, order=order)
        extracted_features.extend(features)
        
        idx = len(feature_info)
        feature_info[idx] = [idx, f'raw_{sign}_1_1', mf, 1, 'raw', 0, 'raw', True]
    
        for scale in scalings:
            for l_idx, (layer_name, n_features) in enumerate(zip(model.selected_layers, model.features_per_layer)):
                for ch_idx in range(n_features):
                    idx = len(feature_info)
                    feature_info[idx] = [idx, f'{layer_name}_{sign}_{scale}_{idx:04d}', mf, scale, layer_name, ch_idx, 'orig', True]

    extracted_features = np.concatenate([] + extracted_features, axis=1)
    assert len(extracted_features) == 1, 'only one image at a time'
    extracted_features = extracted_features[0]
    
    extracted_features = append_grad_rot(extracted_features, add_grad, add_rot, feature_info, device=model.device)

    # select pixels in annotations

    features, targets = extract_annotated_pixels(extracted_features, annotation, full_annotation=full_annotation)
    features = pd.DataFrame(features)
    targets = pd.Series(targets)

    return features, targets, feature_info


def get_features_all_samples_rich(model, images, annotations, scalings=[1],
                                  full_annotation=True,
                                  add_grad=False,
                                  add_rot=False,
                                  add_neg=True,
                                  order=0):
    """
    Given a potentially multidimensional image and a set of annotations,
    extract multiscale features from multiple layers of a model,
    add gradient and rotation features,
    select only pixels in annotations if not full_annotation otherwise balance background and foreground,
    return features, labels, and feature info dictionary.

    Parameters
    ----------
    model : Hookmodel
        Model to extract features from

    images : np.ndarray
        2D or 3D Image to extract features from
    annotations : np.ndarray
        2D, 3D Annotations (1,2) to extract features from
    scalings : list of ints
        Downsampling factors
    full_annotation : bool
        if True, use all pixels in annotations, otherwise balance background and foreground
        if True - assumes annotations are 0,1,..., where 0 is bg. otherwise assumes 0 is not annotated,
         and 0 is background, 1 is first class, etc. Default True
        add_grad : bool
            if True, add gradient features: gradient in x, gradient in y. Triples feature number. Default False.
        add_rot : bool
            if True, add rotor features: convolve grad features with corresponding "edge detector" and sum.
            Default False.
        add_neg : bool
            if True, add all features also for `-image`
            Default True.
    order : int, optional
        Interpolation order for low scale resizing, by default 0
    use_min_features : bool, optional
        Use minimal number of features, by default True

    Returns
    -------
    features : list of pandas DataFrame
        Extracted features (rows are pixel, columns are features), per sample
    targets : list of pandas Series
        Target values, per sample
    feature_info : dict
        feature_info[idx] = [idx, name=f'{layer_name}_{scale}_{idx:04d}', scale, layer_name, ch_idx,
         type='gradx'|'grady'|'rot'|'orig', useful:bool]

    """

    # get indices of first dimension of non-empty annotation. Gives t/z indices
    if annotations.ndim == 2:
        assert images.ndim == 2, 'images must be 2D (HW) in case of 2D annotations'
        annotations = np.expand_dims(annotations, axis=0)
        images = np.expand_dims(images, axis=0)

    if annotations.ndim == 3:
        max_annot_idx = np.max(annotations, axis=(1, 2))
        non_empty = np.argwhere(max_annot_idx > 0)[:, 0]
        if len(non_empty) == 0:
            warnings.warn('No annotations found')
            return None, None, None
    else:
        raise Exception('Annotations must be 2D or 3D')

    features_all_samples = []
    targets_all_samples = []

    feature_info = {}
    for t in non_empty:
        current_image = images[t]
        current_annot = annotations[t]

        features, targets, feature_info = get_features_single_img_rich(model, current_image, current_annot,
                                                                       scalings=scalings,
                                                                       full_annotation=full_annotation,
                                                                       add_grad=add_grad,
                                                                       add_rot=add_rot,
                                                                       add_neg=add_neg,
                                                                       order=order
                                                                       )
        features_all_samples.append(features)
        targets_all_samples.append(targets)

    fill_useless(features_all_samples, feature_info)

    return features_all_samples, targets_all_samples, feature_info


def train_classifier(features, targets):
    """Train a random forest classifier given a set of features and targets."""

    # split train/test - not necessary, since we are training a random forest
    # split_dataset = train_test_split(features, targets,
    #                                  test_size=0.2,
    #                                  random_state=42)
    # features_train, features_test, labels_train, labels_test = split_dataset
    # instead use all features for training
    features_train, labels_train = features, targets

    # train a random forest classififer
    random_forest = RandomForestClassifier(n_estimators=100)
    #random_forest = RandomForestClassifier(n_estimators=100, n_jobs=8, max_depth=5)
    #import xgboost as xgb
    #random_forest = xgb.XGBClassifier(tree_method="hist", n_estimators=100, n_jobs=8)
    #random_forest.fit(features_train, labels_train-1)

    random_forest.fit(features_train, labels_train)

    return random_forest<|MERGE_RESOLUTION|>--- conflicted
+++ resolved
@@ -341,136 +341,7 @@
     
     return predicted_image_complete
 
-<<<<<<< HEAD
 def get_features_current_layers(image, annotations, model=None, scalings=[1],
-=======
-
-def load_single_layer_vgg16(keep_rgb=False):
-    """Load VGG16 model from torchvision, keep first layer only
-    
-    Parameters
-    ----------
-
-    Returns
-    -------
-    model: torch model
-        model for pixel feature extraction
-    keep_rgb: bool
-        if True, keep model with three input channels, otherwise convert to single channel
-    
-    """
-
-    vgg16 = models.vgg16(weights=models.VGG16_Weights.IMAGENET1K_V1)
-    pretrained_dict = vgg16.state_dict()
-    
-    if keep_rgb:
-        model = nn.Sequential(OrderedDict([('conv1', nn.Conv2d(3, 64, 3, 1, 1))]))
-    else:
-        model = nn.Sequential(OrderedDict([('conv1', nn.Conv2d(1, 64, 3, 1, 1))]))
-
-    reduced_dict = model.state_dict()
-
-    if keep_rgb:
-        reduced_dict['conv1.weight'] = pretrained_dict['features.0.weight']
-        reduced_dict['conv1.bias'] = pretrained_dict['features.0.bias']
-    else:
-        reduced_dict['conv1.weight'][:, 0, :, :] = pretrained_dict['features.0.weight'][:, :, :, :].sum(axis=1)
-        reduced_dict['conv1.bias'] = pretrained_dict['features.0.bias']
-
-    model.load_state_dict(reduced_dict)
-
-    return model
-
-def get_max_kernel_size(hookmodel):
-    """
-    Given a hookmodel, find the maximum kernel size needed for the deepest layer.
-
-    Parameters
-    ----------
-    hookmodel: Hookmodel
-        model to find the maximum kernel size for
-
-    Returns
-    -------
-    max_kernel_size: int
-        maximum kernel size needed for the deepest layer
-    """
-    # Initialize variables
-    max_kernel_size = 1
-    current_total_pool = 1
-    # Find out which is the deepest layer
-    latest_layer = hookmodel.module_dict[hookmodel.selected_layers[-1]]
-    # Iterate over all layers to find the maximum kernel size
-    for curr_layer_key, curr_layer in hookmodel.module_dict.items():
-        # If a maxpool layer is involved, kernel size needs to be multiplied for all future convolutions
-        if "MaxPool2d" in str(curr_layer) and hasattr(curr_layer, 'kernel_size'):
-            current_total_pool *= curr_layer.kernel_size
-        # For each convolution, multiply the kernel size with the current total pool
-        elif "Conv2d" in str(curr_layer) and hasattr(curr_layer, 'kernel_size'):
-            max_kernel_size = current_total_pool * curr_layer.kernel_size[0]
-        # Only iterate until the latest selected layer
-        if curr_layer == latest_layer:
-            break
-    return max_kernel_size
-
-def get_multiscale_features(model, image, annotations, scalings, order=0,
-                            use_min_features=True,
-                            image_downsample=1):
-    """Given an image and a set of annotations, extract multiscale features
-    
-    Parameters
-    ----------
-    model : Hookmodel
-        Model to extract features from
-    image : np.ndarray
-        Image to extract features from (currently 2D only or 2D multichannel (C,H,W))
-    annotations : np.ndarray
-        Annotations (1,2) to extract features from (currently 2D only)
-    scalings : list of ints
-        Downsampling factors
-    order : int, optional
-        Interpolation order for low scale resizing, by default 0
-    use_min_features : bool, optional
-        Use minimal number of features, by default True
-    image_downsample : int, optional
-        Downsample image by this factor before extracting features, by default 1
-
-    Returns
-    -------
-    extracted_features : np.ndarray
-        Extracted features. Dimensions npixels x nfeatures * nbscales
-    """
-
-    filter_fun = filter_image_multichannels
-
-    if use_min_features:
-        max_features = np.min(model.features_per_layer)
-    else:
-        max_features = np.max(model.features_per_layer)
-    # test with minimal number of features i.e. taking only n first features
-    rows = np.ceil(image.shape[-2] / image_downsample).astype(int)
-    cols = np.ceil(image.shape[-1] / image_downsample).astype(int)
-    full_annotation = np.ones((max_features, rows, cols), dtype=np.bool_)
-    full_annotation = full_annotation * annotations[::image_downsample, ::image_downsample] > 0
-
-    all_scales = filter_fun(
-        image, model, scalings, order=order,
-        image_downsample=image_downsample)
-    if use_min_features:
-        all_scales = [a[:, 0:max_features, :, :] for a in all_scales]
-    all_values_scales = []
-
-    for ind, a in enumerate(all_scales):
-        n_features = a.shape[1]
-        extract = a[0, full_annotation[0:n_features]]
-        all_values_scales.append(np.reshape(extract, (n_features, int(extract.shape[0] / n_features))).T)
-    extracted_features = np.concatenate(all_values_scales, axis=1)
-
-    return extracted_features
-
-
-def get_features_current_layers(model, image, annotations, scalings=[1],
->>>>>>> 4c2560b6
                                 order=0, use_min_features=True,
                                 image_downsample=1):
     """Given a potentially multidimensional image and a set of annotations,
@@ -560,21 +431,12 @@
             y_max = min(current_image.shape[-1], y_max)
 
             im_crop = current_image[...,
-<<<<<<< HEAD
-                boxes['bbox-0'][i]-padding:boxes['bbox-2'][i]+padding,
-                boxes['bbox-1'][i]-padding:boxes['bbox-3'][i]+padding
-            ]
-            annot_crop = current_annot[
-                boxes['bbox-0'][i]-padding:boxes['bbox-2'][i]+padding,
-                boxes['bbox-1'][i]-padding:boxes['bbox-3'][i]+padding
-=======
                 x_min:x_max,
                 y_min:y_max
             ]
             annot_crop = current_annot[
                 x_min:x_max,
                 y_min:y_max
->>>>>>> 4c2560b6
             ]
             extracted_features = model.get_features(
                 image=im_crop,
