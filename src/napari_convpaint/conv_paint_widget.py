--- conflicted
+++ resolved
@@ -2,13 +2,8 @@
                             QLabel, QComboBox,QFileDialog, QListWidget,
                             QCheckBox, QAbstractItemView, QGridLayout, QSpinBox, QButtonGroup,
                             QRadioButton,QDoubleSpinBox)
-<<<<<<< HEAD
-from PyQt5 import QtWidgets, QtGui, QtCore
+from qtpy import QtWidgets, QtGui, QtCore
 from qtpy.QtCore import Qt, QTimer, QUrl
-=======
-from qtpy import QtWidgets, QtGui, QtCore
-from qtpy.QtCore import Qt
->>>>>>> fbacb6eb
 from magicgui.widgets import create_widget
 import napari
 from napari.utils import progress
