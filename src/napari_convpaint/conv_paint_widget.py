--- conflicted
+++ resolved
@@ -43,23 +43,6 @@
 
         super().__init__(parent=parent)
         self.viewer = napari_viewer
-<<<<<<< HEAD
-        self.cp_model = ConvpaintModel()
-        self.default_cp_param = self.cp_model.get_param()
-        self.temp_cp_model = ConvpaintModel()
-        self.image_mean = None
-        self.image_std = None
-        self.trained = False
-        self.project_widget = None
-        self.selected_channel = None
-        self.third_party = third_party
-        # Plugin options and attributes
-        self.keep_layers = False # Keep old layers when adding new ones
-        self.auto_seg = True # Automatically segment after training
-        self.old_data_tag = "None" # Tag for the data before layers are added
-        self.add_layers_flag = True # Flag to prevent adding layers twice on one trigger
-        self.current_model_path = 'not trained' # Path to the current model (if saved)
-=======
         # Initialize the Convpaint Model
         self.cp_model = ConvpaintModel()
         # Get default parameters to set in widget
@@ -73,7 +56,6 @@
         self.spatial_dim_info_thresh = 1000000
         self.default_brush_size = 3
         self._reset_attributes()
->>>>>>> dd74d04a
 
         ### Build the widget
 
@@ -278,11 +260,7 @@
 
         # Add "FE architecture" combo box to FE group
         self.qcombo_fe_type = QComboBox()
-<<<<<<< HEAD
-        self.qcombo_fe_type.addItems(sorted(self.cp_model.get_all_fe_models().keys()))
-=======
         self.qcombo_fe_type.addItems(sorted(ConvpaintModel.get_all_fe_models().keys()))
->>>>>>> dd74d04a
         self.qcombo_fe_type.setToolTip('Select architecture of feature extraction model.')
         self.fe_group.glayout.addWidget(self.qcombo_fe_type, 1, 0, 1, 2)
 
@@ -479,21 +457,12 @@
         self.segment_all_btn.clicked.connect(self._on_predict_all)
 
         # Acceleration
-<<<<<<< HEAD
-        self.spin_downsample.valueChanged.connect(lambda: setattr(
-            self.cp_model.param, 'image_downsample', self.spin_downsample.value()))
-        self.check_tile_annotations.stateChanged.connect(lambda: setattr(
-            self.cp_model.param, 'tile_annotations', self.check_tile_annotations.isChecked()))
-        self.check_tile_image.stateChanged.connect(lambda: setattr(
-            self.cp_model.param, 'tile_image', self.check_tile_image.isChecked()))
-=======
         self.spin_downsample.valueChanged.connect(lambda:
             self.cp_model.set_param('image_downsample', self.spin_downsample.value()))
         self.check_tile_annotations.stateChanged.connect(lambda: 
             self.cp_model.set_param('tile_annotations', self.check_tile_annotations.isChecked()))
         self.check_tile_image.stateChanged.connect(lambda: 
             self.cp_model.set_param('tile_image', self.check_tile_image.isChecked()))
->>>>>>> dd74d04a
 
         # === MODEL OPTIONS TAB ===
 
@@ -507,18 +476,12 @@
         # shall only be applied when the user clicks the button to set the FE
         
         # Classifier
-<<<<<<< HEAD
-        self.spin_iterations.valueChanged.connect(lambda: setattr(self.cp_model.param, 'clf_iterations', self.spin_iterations.value()))
-        self.spin_learning_rate.valueChanged.connect(lambda: setattr(self.cp_model.param, 'clf_learning_rate', self.spin_learning_rate.value()))
-        self.spin_depth.valueChanged.connect(lambda: setattr(self.cp_model.param, 'clf_depth', self.spin_depth.value()))
-=======
         self.spin_iterations.valueChanged.connect(lambda:
             self.cp_model.set_param('clf_iterations', self.spin_iterations.value()))
         self.spin_learning_rate.valueChanged.connect(lambda:
             self.cp_model.set_param('clf_learning_rate', self.spin_learning_rate.value()))
         self.spin_depth.valueChanged.connect(lambda:
             self.cp_model.set_param('clf_depth', self.spin_depth.value()))
->>>>>>> dd74d04a
         self.set_default_clf_btn.clicked.connect(self._on_reset_clf_params)
 
 ### Define the detailed behaviour of the widget
@@ -543,12 +506,6 @@
         self.selected_channel = self.image_layer_selection_widget.native.currentText()
         if self.image_layer_selection_widget.value is not None:
             self.add_layers_flag = False # Turn off layer creation, since we do it below
-<<<<<<< HEAD
-            # If the image is RGB, this has to be enforced
-            self.cp_model.param.rgb_img = self.image_layer_selection_widget.value.rgb
-            self._get_image_stats()
-=======
->>>>>>> dd74d04a
             # Set radio buttons depending on selected image type
             self._reset_radio_data_dim_choices()
             self._reset_radio_norm_choices()
@@ -605,12 +562,7 @@
 
         with progress(total=0) as pbr:
             pbr.set_description(f"Training")
-<<<<<<< HEAD
-            features, targets = self.cp_model.get_features_current_layers(image_stack_norm, annots)
-            self.cp_model.train_classifier(features, targets)
-=======
             self.cp_model.train(image_stack_norm, annots)
->>>>>>> dd74d04a
     
         with warnings.catch_warnings():
             warnings.simplefilter(action="ignore", category=FutureWarning)
@@ -677,11 +629,7 @@
             all_features = np.concatenate(all_features, axis=0)
             all_targets = np.concatenate(all_targets, axis=0)
 
-<<<<<<< HEAD
-            self.cp_model.train_classifier(all_features, all_targets)
-=======
             self.cp_model._train_classifier(all_features, all_targets)
->>>>>>> dd74d04a
 
             self.current_model_path = 'trained, unsaved'
             self.trained = True
@@ -729,28 +677,17 @@
             norm_mode = self.cp_model.get_param("normalize")
             if data_dims in ['2D', '2D_RGB', '3D_multi']:
                 image = self._get_data_channel_first()
-<<<<<<< HEAD
-                if self.cp_model.param.normalize != 1:
-=======
                 if norm_mode != 1:
->>>>>>> dd74d04a
                     image_mean = self.image_mean
                     image_std = self.image_std
 
             if data_dims == '3D_single':
                 step = self.viewer.dims.current_step[0]
                 image = self.viewer.layers[self.selected_channel].data[step]
-<<<<<<< HEAD
-                if self.cp_model.param.normalize == 2: # over stack (only 1 value in stack dim)
-                    image_mean = self.image_mean
-                    image_std = self.image_std
-                if self.cp_model.param.normalize == 3: # by image (use values for current step)
-=======
                 if norm_mode == 2: # over stack (only 1 value in stack dim)
                     image_mean = self.image_mean
                     image_std = self.image_std
                 if norm_mode == 3: # by image (use values for current step)
->>>>>>> dd74d04a
                     image_mean = self.image_mean[step]
                     image_std = self.image_std[step]
             
@@ -758,17 +695,10 @@
                 step = self.viewer.dims.current_step[0]
                 image = self.viewer.layers[self.selected_channel].data[step]
                 image = np.moveaxis(image, -1, 0)
-<<<<<<< HEAD
-                if self.cp_model.param.normalize == 2: # over stack (only 1 value in stack dim)
-                    image_mean = self.image_mean[:,0,::]
-                    image_std = self.image_std[:,0,::]
-                if self.cp_model.param.normalize == 3: # by image (use values for current step)
-=======
                 if norm_mode == 2: # over stack (only 1 value in stack dim)
                     image_mean = self.image_mean[:,0,::]
                     image_std = self.image_std[:,0,::]
                 if norm_mode == 3: # by image (use values for current step)
->>>>>>> dd74d04a
                     image_mean = self.image_mean[:,step]
                     image_std = self.image_std[:,step]
 
@@ -776,31 +706,14 @@
                 # for 4D, channel is always first, t/z second
                 step = self.viewer.dims.current_step[1]
                 image = self.viewer.layers[self.selected_channel].data[:, step]
-<<<<<<< HEAD
-                if self.cp_model.param.normalize == 2: # over stack (only 1 value in stack dim)
-                    image_mean = self.image_mean[:,0,::]
-                    image_std = self.image_std[:,0,::]
-                if self.cp_model.param.normalize == 3: # by image (use values for current step)
-=======
                 if norm_mode == 2: # over stack (only 1 value in stack dim)
                     image_mean = self.image_mean[:,0,::]
                     image_std = self.image_std[:,0,::]
                 if norm_mode == 3: # by image (use values for current step)
->>>>>>> dd74d04a
                     image_mean = self.image_mean[:,step]
                     image_std = self.image_std[:,step]
             
             # Normalize image (using the stats based on the radio buttons)
-<<<<<<< HEAD
-            if self.cp_model.param.normalize != 1:
-                image = normalize_image(image=image, image_mean=image_mean, image_std=image_std)
-
-            # Predict image
-            if self.cp_model.param.tile_image:
-                predicted_image = self.cp_model.parallel_predict_image(image, use_dask=False)
-            else:
-                predicted_image = self.cp_model.predict_image(image)
-=======
             if norm_mode != 1:
                 image = normalize_image(image=image, image_mean=image_mean, image_std=image_std)
 
@@ -809,7 +722,6 @@
                 predicted_image = self.cp_model.parallel_predict_image(image, use_dask=False)
             else:
                 predicted_image = self.cp_model.segment(image, smoothen=self.number_box.value)
->>>>>>> dd74d04a
             
             # Update segmentation layer
             if data_dims in ['2D', '2D_RGB', '3D_multi']:
@@ -857,19 +769,11 @@
             elif data_dims in ['3D_RGB', '4D']:
                 image = image_stack_norm[:, step]
 
-<<<<<<< HEAD
-            # Predict the current step            
-            if self.cp_model.param.tile_image: # NOTE: We could also move this condition to the cp model
-                predicted_image = self.cp_model.parallel_predict_image(image, use_dask=False)
-            else:
-                predicted_image = self.cp_model.predict_image(image)
-=======
             # Predict the current step
             if self.cp_model.get_param("tile_image"): # NOTE: We could also move this condition to the cp model
                 predicted_image = self.cp_model.parallel_predict_image(image, use_dask=False)
             else:
                 predicted_image = self.cp_model.segment(image, smoothen=self.number_box.value)
->>>>>>> dd74d04a
 
             # Update segmentation layer
             self.viewer.layers['segmentation'].data[step] = predicted_image
@@ -894,9 +798,6 @@
             return
 
         # Save model
-<<<<<<< HEAD
-        self.cp_model.save(save_file)
-=======
         save_file = Path(save_file)
         suff = save_file.suffix
         pkl = suff == '.pkl'
@@ -904,7 +805,6 @@
         save_string = str(save_file)
         self.cp_model.save(save_string, create_pkl=pkl, create_yml=yml)
 
->>>>>>> dd74d04a
         # Adjust the model description
         self.current_model_path = save_file.name
         self._set_model_description()
@@ -914,31 +814,6 @@
         # Get file path and open the data
         if save_file is None:
             dialog = QFileDialog()
-<<<<<<< HEAD
-            save_file, _ = dialog.getOpenFileName(self, "Choose model", None, "PICKLE (*.pickle)")
-        save_file = Path(save_file)
-        self.cp_model.load(save_file)
-
-        # Check if the loaded multichannel setting is compatible with data
-        data_dims = self._get_data_dims()
-        if data_dims in ['2D', '2D_RGB', '3D_RGB'] and self.cp_model.param.multi_channel_img:
-            warnings.warn(f'The loaded model works with multichannel, but the data is {data_dims}.' +
-                            'This might cause problems.')
-        if data_dims in ['2D', '3D_single', '3D_multi', '4D'] and self.cp_model.param.rgb_img:
-            warnings.warn(f'The loaded model works with RGB, but the data is {data_dims}.' +
-                            'This might cause problems.')
-        # Check if the loaded normalization setting is compatible with data
-        if data_dims in ['2D', '2D_RGB', '3D_multi'] and self.cp_model.param.normalize == 2:
-            warnings.warn(f'The loaded model normalizes over stack, but the data is {data_dims}.' +
-                            'This might cause problems.')
-
-        # Update GUI from the loaded parameters
-        self._update_gui_from_param()
-
-        # Update GUI to show selectable layers of model chosen from drop-down
-        self._update_gui_fe_layers_from_model()
-        
-=======
             save_file, _ = dialog.getOpenFileName(self, "Choose model", None, "PICKLE (*.pkl);;YAML (*.yml)")
 
         # If file selection is aborted, raise a warning (instead of an error)
@@ -978,7 +853,6 @@
         self.temp_fe_model = ConvpaintModel.create_fe(new_param.fe_name,
                                                       new_param.fe_use_cuda)
 
->>>>>>> dd74d04a
         # Adjust trained flag, save button and predict buttons, and update model description
         self.trained = save_file.suffix == '.pkl' and new_model.classifier is not None
         # self.save_model_btn.setEnabled(True)
@@ -991,13 +865,8 @@
     def _on_data_dim_changed(self):
         """Set the image data dimensions based on radio buttons,
         reset classifier, and adjust normalization options."""
-<<<<<<< HEAD
-        self.cp_model.param.multi_channel_img = self.radio_multi_channel.isChecked()
-        self.cp_model.param.rgb_img = self.radio_rgb.isChecked() # This should actually not happen (RGB is defined by data)
-=======
         self.cp_model.set_param("multi_channel_img", self.radio_multi_channel.isChecked())
         self.cp_model.set_param("rgb_img", self.radio_rgb.isChecked()) # This should actually not happen (RGB is defined by data)
->>>>>>> dd74d04a
         self._reset_clf()
         self._reset_radio_norm_choices()
         if self.add_layers_flag: # Add layers only if not triggered from layer selection
@@ -1008,19 +877,11 @@
         """Set the normalization options based on radio buttons,
         and update stats."""
         if self.radio_no_normalize.isChecked():
-<<<<<<< HEAD
-            self.cp_model.param.normalize = 1
-        elif self.radio_normalize_over_stack.isChecked():
-            self.cp_model.param.normalize = 2
-        elif self.radio_normalize_by_image.isChecked():
-            self.cp_model.param.normalize = 3
-=======
             self.cp_model.set_param("normalize", 1)
         elif self.radio_normalize_over_stack.isChecked():
             self.cp_model.set_param("normalize", 2)
         elif self.radio_normalize_by_image.isChecked():
             self.cp_model.set_param("normalize", 3)
->>>>>>> dd74d04a
         # self._get_image_stats() # NOTE: Don't we want to set it right away?
         self.image_mean, self.image_std = None, None
         self._reset_clf()
@@ -1077,18 +938,6 @@
     def _on_fe_selected(self, index):
         """Update GUI to show selectable layers of model chosen from drop-down."""
         # Create a temporary model to get the layers (to display) and default parameters
-<<<<<<< HEAD
-        fe_type = self.qcombo_fe_type.currentText()
-        self.temp_cp_model = ConvpaintModel()
-        self.temp_cp_model.set(use_fe_defaults=True, fe_name=fe_type, fe_use_cuda=self.cp_model.param.fe_use_cuda)
-        
-        # Get the default FE params for the temp model and update the GUI
-        fe_defaults = self.temp_cp_model.get_param()
-        
-        # Update the GUI to show the FE layers of the temp model
-        self._update_gui_fe_layer_choice_from_temp_model()
-
-=======
         new_fe_type = self.qcombo_fe_type.currentText()
         current_cuda = self.cp_model.get_param("fe_use_cuda")
         self.temp_fe_model = ConvpaintModel.create_fe(new_fe_type,
@@ -1100,7 +949,6 @@
         # Get the default FE params for the temp model and update the GUI
         fe_defaults = self.temp_fe_model.get_default_params()
 
->>>>>>> dd74d04a
         # NOTE: only FE params are adjusted here, since the FE is not set yet
         self._update_gui_fe_scalings(fe_defaults.fe_scalings)
         val_to_setter = {
@@ -1118,11 +966,7 @@
 
     def _on_fe_layer_selection_changed(self):
         """Enable the set button based on the model type."""
-<<<<<<< HEAD
-        if self.temp_cp_model.get_fe_layer_keys() is not None:
-=======
         if self.temp_fe_model.get_layer_keys() is not None:
->>>>>>> dd74d04a
             selected_layers = self._get_selected_layer_names()
             if len(selected_layers) == 0:
                 self.set_fe_btn.setEnabled(False)
@@ -1139,19 +983,6 @@
         """Create a neural network model that will be used for feature extraction and
         reset the classifier."""
         # Read FE parameters from the GUI
-<<<<<<< HEAD
-        new_param = self.cp_model.param.copy()
-        new_param.fe_name = self.qcombo_fe_type.currentText()
-        new_param.fe_layers = self._get_selected_layer_names()
-        new_param.fe_scalings = self.fe_scaling_factors.currentData()
-        new_param.fe_order = self.spin_interpolation_order.value()
-        new_param.fe_use_min_features = self.check_use_min_features.isChecked()
-        new_param.fe_use_cuda = self.check_use_cuda.isChecked()
-
-        # Get default non-FE params from temp model and update the GUI (also setting the params)
-        fe_defaults = self.temp_cp_model.get_param()
-        enforced_params = [] # List of enforced parameters for raising a warning
-=======
         new_param = self.cp_model.get_params()
         new_layers = self._get_selected_layer_names() # includes re-writing to keys
         new_param.set(fe_name = self.qcombo_fe_type.currentText(),
@@ -1164,25 +995,16 @@
         # Get default non-FE params from temp model and update the GUI (also setting the params)
         fe_defaults = self.temp_fe_model.get_default_params()
         adjusted_params = [] # List of adjusted parameters for raising a warning
->>>>>>> dd74d04a
         # Multichannel
         if ((fe_defaults.multi_channel_img is not None) and
             (new_param.multi_channel_img != fe_defaults.multi_channel_img)):
             data_dims = self._get_data_dims()
-<<<<<<< HEAD
-            # Catch case where multichannel is enforced on incompatible data
-=======
             # Catch case where multichannel is adjusted on incompatible data
->>>>>>> dd74d04a
             if data_dims in ['2D', '2D_RGB', '3D_RGB'] and fe_defaults.multi_channel_img:
                 warnings.warn(f'The feature extractor tried to enforce multichannel on {data_dims} data.' +
                               'This is not supported and will be ignored.')
             else: # If data is compatible, enforce the model's default multichannel setting
-<<<<<<< HEAD
-                enforced_params.append('multi_channel_img')
-=======
                 adjusted_params.append('multi_channel_img')
->>>>>>> dd74d04a
                 if fe_defaults.multi_channel_img: # If the default model is multi-channel, enforce it
                     new_param.multi_channel_img = True
                     self.radio_multi_channel.setChecked(True)
@@ -1190,28 +1012,16 @@
                     new_param.multi_channel_img = False
                     self._reset_radio_data_dim_choices()
                 self._reset_radio_norm_choices() # Update norm options, since multi_channel_img changed
-<<<<<<< HEAD
-        # RGB - cannot be enforced, since it is defined by the image data; but raise a warning if incompatible
-        if ((fe_defaults.rgb_img is not None) and
-            (new_param.rgb_img != fe_defaults.rgb_img)):
-            data_dims = self._get_data_dims()
-            # Catch case where RGB is enforced on incompatible data
-=======
         # RGB - cannot be adjusted, since it is defined by the image data; but raise a warning if incompatible
         if ((fe_defaults.rgb_img is not None) and
             (new_param.rgb_img != fe_defaults.rgb_img)):
             data_dims = self._get_data_dims()
             # Catch case where RGB is adjusted on incompatible data
->>>>>>> dd74d04a
             if data_dims in ['2D', '3D_single', '3D_multi', '4D'] and fe_defaults.rgb_img:
                 warnings.warn(f'The feature extractor tried to enforce RGB on {data_dims} data.' +
                               'This is not supported and will be ignored.')
             # else: # If data is compatible, enforce the model's default RGB setting
-<<<<<<< HEAD
-            #     enforced_params.append('rgb_img')
-=======
             #     adjusted_params.append('rgb_img')
->>>>>>> dd74d04a
             #     if fe_defaults.rgb_img: # If the default model is RGB, enforce it
             #         new_param.rgb_img = True
             #         self.radio_rgb.setChecked(True)
@@ -1227,14 +1037,9 @@
                 warnings.warn(f'The feature extractor tried to enforce normalization over stack on {data_dims} data.' +
                               'This is not supported and will be ignored.')
             else:
-<<<<<<< HEAD
-                enforced_params.append('normalize')
-                self.button_group_normalize.button(fe_defaults.normalize).setChecked(True)
-=======
                 adjusted_params.append('normalize')
                 self.button_group_normalize.button(fe_defaults.normalize).setChecked(True)
                 setattr(new_param, 'normalize', fe_defaults.normalize)
->>>>>>> dd74d04a
         # Other params
         val_to_setter = {
             "image_downsample": self.spin_downsample.setValue,
@@ -1247,26 +1052,16 @@
         for attr, setter in val_to_setter.items():
             val = getattr(fe_defaults, attr, None)
             if val is not None and val != getattr(new_param, attr):
-<<<<<<< HEAD
-                enforced_params.append(attr)
-=======
                 adjusted_params.append(attr)
->>>>>>> dd74d04a
                 if isinstance(val, list):
                     val = str(val)
                 setter(val) # Set the default value in the GUI
                 setattr(new_param, attr, val) # Set the default value in the param object
         if adjusted_params: show_info(f'The feature extractor adjusted the parameters {adjusted_params}')
 
-<<<<<<< HEAD
-        # Set the model (also resets the classifier and model_state)
-        self.cp_model.load_param(new_param)
-        self._set_model_description()
-=======
         # Create a new model (with a new classifier and model_state)
         self.cp_model = ConvpaintModel(param=new_param)
         self._reset_clf()
->>>>>>> dd74d04a
 
     def _on_reset_default_fe(self, event=None):
         """Reset the feature extraction model to the default model."""
@@ -1343,13 +1138,8 @@
         if self.image_layer_selection_widget.value is None:
             for x in self.channel_buttons: x.setEnabled(False)
             return
-<<<<<<< HEAD
-        
-        if self.cp_model.param.rgb_img: # If the image is RGB (2D or 3D makes no difference), this is the only option
-=======
         self.cp_model.set_param("rgb_img", self.image_layer_selection_widget.value.rgb)
         if self.cp_model.get_param("rgb_img"): # If the image is RGB (2D or 3D makes no difference), this is the only option
->>>>>>> dd74d04a
             self.radio_single_channel.setEnabled(False)
             self.radio_multi_channel.setEnabled(False)
             self.radio_rgb.setEnabled(True)
@@ -1363,15 +1153,9 @@
             self.radio_single_channel.setEnabled(True)
             self.radio_multi_channel.setEnabled(True)
             self.radio_rgb.setEnabled(False)
-<<<<<<< HEAD
-            # multi_channel_val = self.cp_model.param.multi_channel_img is not None and self.cp_model.param.multi_channel_img
-            self.radio_single_channel.setChecked(not self.cp_model.param.multi_channel_img) # Choice depending on param
-            self.radio_multi_channel.setChecked(self.cp_model.param.multi_channel_img)
-=======
             # multi_channel_val = self.cp_model.get_param("multi_channel_img") is not None and self.cp_model.get_param("multi_channel_img")
             self.radio_single_channel.setChecked(not self.cp_model.get_param("multi_channel_img")) # Choice depending on param
             self.radio_multi_channel.setChecked(self.cp_model.get_param("multi_channel_img"))
->>>>>>> dd74d04a
         elif self.image_layer_selection_widget.value.ndim == 4: # If 4D, it must be multi channel
             self.radio_single_channel.setEnabled(False)
             self.radio_multi_channel.setEnabled(True)
@@ -1395,26 +1179,15 @@
             self.radio_no_normalize.setEnabled(True)
             self.radio_normalize_over_stack.setEnabled(False)
             self.radio_normalize_by_image.setEnabled(True)
-<<<<<<< HEAD
-            if self.cp_model.param.normalize == 2: # If initially over stack, reset to by image
-                self.radio_normalize_by_image.setChecked(True)
-            else:
-                self.button_group_normalize.button(self.cp_model.param.normalize).setChecked(True)
-=======
             if norm_mode == 2: # If initially over stack, reset to by image
                 self.radio_normalize_by_image.setChecked(True)
             else:
                 self.button_group_normalize.button(norm_mode).setChecked(True)
->>>>>>> dd74d04a
         else: # 3D_single, 4D, 3D_RGB
             self.radio_no_normalize.setEnabled(True)
             self.radio_normalize_over_stack.setEnabled(True)
             self.radio_normalize_by_image.setEnabled(True)
-<<<<<<< HEAD
-            self.button_group_normalize.button(self.cp_model.param.normalize).setChecked(True)
-=======
             self.button_group_normalize.button(norm_mode).setChecked(True)
->>>>>>> dd74d04a
 
     def _reset_predict_buttons(self):
         """Enable or disable predict buttons based on the current state."""
@@ -1430,14 +1203,6 @@
 
     def _update_gui_fe_layers_from_model(self, cp_model=None):
         """Update GUI FE layer selection based on the current (e.g. loaded) model."""
-<<<<<<< HEAD
-        fe_layer_keys = self.cp_model.get_fe_layer_keys()        
-        if fe_layer_keys is not None:
-            self.fe_layer_selection.clear()
-            self.fe_layer_selection.addItems(fe_layer_keys)
-            self.fe_layer_selection.setEnabled(len(fe_layer_keys) > 1) # Only need to enable if multiple layers available
-            for layer in self.cp_model.param.fe_layers:
-=======
         if cp_model is None:
             cp_model = self.cp_model
         # Display layers based on the temp FE model
@@ -1452,7 +1217,6 @@
             layer_keys = cp_model.get_param("fe_layers")
             layer_texts = self._layer_keys_to_texts(layer_keys)
             for layer in layer_texts:
->>>>>>> dd74d04a
                 items = self.fe_layer_selection.findItems(layer, Qt.MatchExactly)
                 for item in items:
                     item.setSelected(True)
@@ -1465,14 +1229,6 @@
     def _update_gui_fe_layer_choice_from_temp_model(self):
         """Update GUI selectable FE layers based on the temporary FE model."""
         # Get selectable layers from the temp model and update the GUI
-<<<<<<< HEAD
-        temp_fe_layer_keys = self.temp_cp_model.get_fe_layer_keys()
-        fe_default_layers = self.temp_cp_model.get_fe_defaults().fe_layers
-        if temp_fe_layer_keys is not None:
-            self.fe_layer_selection.clear()
-            self.fe_layer_selection.addItems(temp_fe_layer_keys)
-            self.fe_layer_selection.setEnabled(len(temp_fe_layer_keys) > 1) # Only need to enable if multiple layers available
-=======
         temp_fe_layer_keys = self.temp_fe_model.get_layer_keys()
         temp_fe_layer_texts = self._layer_keys_to_texts(temp_fe_layer_keys)
         fe_default_layers = self.temp_fe_model.get_default_params().get("fe_layers")
@@ -1481,7 +1237,6 @@
             self.fe_layer_selection.clear()
             self.fe_layer_selection.addItems(temp_fe_layer_texts)
             self.fe_layer_selection.setEnabled(len(temp_fe_layer_texts) > 1) # Only need to enable if multiple layers available
->>>>>>> dd74d04a
             for layer in fe_default_layers:
                 items = self.fe_layer_selection.findItems(layer, Qt.MatchExactly)
                 for item in items:
@@ -1510,19 +1265,11 @@
             params = self.cp_model.get_params()
         self._reset_radio_data_dim_choices()
         # Set radio buttons depending on param (possibly enforcing a choice)
-<<<<<<< HEAD
-        if self.cp_model.param.multi_channel_img:
-            self.radio_single_channel.setChecked(False)
-            self.radio_multi_channel.setChecked(True)
-            self.radio_rgb.setChecked(False)
-        elif self.cp_model.param.rgb_img:
-=======
         if params.multi_channel_img:
             self.radio_single_channel.setChecked(False)
             self.radio_multi_channel.setChecked(True)
             self.radio_rgb.setChecked(False)
         elif params.rgb_img:
->>>>>>> dd74d04a
             self.radio_single_channel.setChecked(False)
             self.radio_multi_channel.setChecked(False)
             self.radio_rgb.setChecked(True)
@@ -1532,11 +1279,7 @@
             self.radio_rgb.setChecked(False)
         self._reset_radio_norm_choices()
 
-<<<<<<< HEAD
-        self.button_group_normalize.button(self.cp_model.param.normalize).setChecked(True)
-=======
         self.button_group_normalize.button(params.normalize).setChecked(True)
->>>>>>> dd74d04a
 
         val_to_setter = {
             "image_downsample": self.spin_downsample.setValue,
@@ -1551,20 +1294,12 @@
             "clf_depth": self.spin_depth.setValue
         }
         for attr, setter in val_to_setter.items():
-<<<<<<< HEAD
-            val = getattr(self.cp_model.param, attr, None)
-=======
             val = getattr(params, attr, None)
->>>>>>> dd74d04a
             if val is not None:
                 if isinstance(val, list): val = str(val)
                 setter(val)
 
-<<<<<<< HEAD
-        self._update_gui_fe_scalings(self.cp_model.param.fe_scalings)
-=======
         self._update_gui_fe_scalings(params.fe_scalings)
->>>>>>> dd74d04a
 
     def _check_create_prediction_layer(self):
         """Check if segmentation layer exists and create it if not."""
@@ -1600,11 +1335,7 @@
 
     def _reset_clf(self):
         """Discard the trained classifier."""
-<<<<<<< HEAD
-        self.cp_model.classifier = None # NOTE: maybe rather do through method ?
-=======
         self.cp_model.reset_classifier()
->>>>>>> dd74d04a
         self.current_model_path = 'not trained'
         self.trained = False
         # self.save_model_btn.setEnabled(True)
@@ -1618,27 +1349,17 @@
         self.spin_learning_rate.setValue(self.default_cp_param.clf_learning_rate)
         self.spin_depth.setValue(self.default_cp_param.clf_depth)
         # In the param object (not done through bindings if values in the widget are not changed)
-<<<<<<< HEAD
-        self.cp_model.param.clf_iterations = self.default_cp_param.clf_iterations
-        self.cp_model.param.clf_learning_rate = self.default_cp_param.clf_learning_rate
-        self.cp_model.param.clf_depth = self.default_cp_param.clf_depth
-=======
         self.cp_model.set_params(clf_iterations = self.default_cp_param.clf_iterations,
                                  clf_learning_rate = self.default_cp_param.clf_learning_rate,
                                  clf_depth = self.default_cp_param.clf_depth)
->>>>>>> dd74d04a
 
     def _reset_fe_params(self):
         """Reset feature extraction parameters to default values."""
         # Reset the gui values for the FE, which will also trigger to adjust the param object
         self.qcombo_fe_type.setCurrentText(self.default_cp_param.fe_name)
         self.fe_layer_selection.clearSelection()
-<<<<<<< HEAD
-        for layer in self.default_cp_param.fe_layers:
-=======
         default_layers = self._layer_keys_to_texts(self.default_cp_param.fe_layers)
         for layer in default_layers:
->>>>>>> dd74d04a
             items = self.fe_layer_selection.findItems(layer, Qt.MatchExactly)
             for item in items:
                 item.setSelected(True)
@@ -1661,38 +1382,23 @@
         self.check_tile_annotations.setChecked(self.default_cp_param.tile_annotations)
         self.check_tile_image.setChecked(self.default_cp_param.tile_image)
         # Set defaults in param object (not done through bindings if values in the widget are not changed)
-<<<<<<< HEAD
-        self.cp_model.param.multi_channel_img = self.default_cp_param.multi_channel_img
-        self.cp_model.param.rgb_img = self.default_cp_param.rgb_img
-        self.cp_model.param.normalize = self.default_cp_param.normalize
-        self.cp_model.param.image_downsample = self.default_cp_param.image_downsample
-        self.cp_model.param.tile_annotations = self.default_cp_param.tile_annotations
-        self.cp_model.param.tile_image = self.default_cp_param.tile_image
-=======
         self.cp_model.set_params(multi_channel_img = self.default_cp_param.multi_channel_img,
                                  rgb_img = self.default_cp_param.rgb_img,
                                  normalize = self.default_cp_param.normalize,
                                  image_downsample = self.default_cp_param.image_downsample,
                                  tile_annotations = self.default_cp_param.tile_annotations,
                                  tile_image = self.default_cp_param.tile_image)
->>>>>>> dd74d04a
 
     def _set_model_description(self):
         """Set the model description text."""
         if self.cp_model.fe_model is None:
             descr = 'No model set'
             return
-<<<<<<< HEAD
-        fe_name = self.cp_model.param.fe_name if self.cp_model.param.fe_name is not None else 'None'
-        num_layers = len(self.cp_model.param.fe_layers) if self.cp_model.param.fe_layers is not None else 0
-        num_scalings = len(self.cp_model.param.fe_scalings) if self.cp_model.param.fe_scalings is not None else 0
-=======
         name, layers, scalings = (getattr(self.cp_model.get_params(), x)
                                   for x in ['fe_name', 'fe_layers', 'fe_scalings'])
         fe_name = name if name is not None else 'None'
         num_layers = len(layers) if layers is not None else 0
         num_scalings = len(scalings) if scalings is not None else 0
->>>>>>> dd74d04a
         descr = (fe_name +
         f': {num_layers} layer' + ('' if num_layers == 1 else 's') +
         f', {num_scalings} scaling' + ('' if num_scalings == 1 else 's') + 
@@ -1746,11 +1452,7 @@
         if self.image_mean is None:
             self._get_image_stats()
         # Normalize image
-<<<<<<< HEAD
-        if self.cp_model.param.normalize != 1:
-=======
         if self.cp_model.get_param("normalize") != 1:
->>>>>>> dd74d04a
             image_stack = normalize_image(
                 image=image_stack,
                 image_mean=self.image_mean,
@@ -1769,11 +1471,7 @@
         data_dims = self._get_data_dims()
         norm_mode = self.cp_model.get_param("normalize")
 
-<<<<<<< HEAD
-        if self.cp_model.param.normalize == 2: # normalize over stack
-=======
         if norm_mode == 2: # normalize over stack
->>>>>>> dd74d04a
             if data_dims in ["4D", "3D_multi", "2D_RGB", "3D_RGB"]:
                 self.image_mean, self.image_std = compute_image_stats(
                     image=data,
@@ -1783,11 +1481,7 @@
                     image=data,
                     ignore_n_first_dims=None) # for 3D_single, norm over stack
 
-<<<<<<< HEAD
-        elif self.cp_model.param.normalize == 3: # normalize by image
-=======
         elif norm_mode == 3: # normalize by image
->>>>>>> dd74d04a
             # also takes into account CXY case (3D multi-channel image) as first dim is dropped
             self.image_mean, self.image_std = compute_image_stats(
                 image=data, ignore_n_first_dims=data.ndim-2) # ignore all but the spatial dimensions
@@ -1801,24 +1495,14 @@
         if (num_dims == 1 or num_dims > 4):
             raise Exception('Image has wrong number of dimensions')
         if num_dims == 2:
-<<<<<<< HEAD
-            if self.cp_model.param.rgb_img:
-=======
             if self.cp_model.get_param("rgb_img"):
->>>>>>> dd74d04a
                 return '2D_RGB'
             else:
                 return '2D'
         if num_dims == 3:
-<<<<<<< HEAD
-            if self.cp_model.param.rgb_img:
-                return '3D_RGB'
-            if self.cp_model.param.multi_channel_img:
-=======
             if self.cp_model.get_param("rgb_img"):
                 return '3D_RGB'
             if self.cp_model.get_param("multi_channel_img"):
->>>>>>> dd74d04a
                 return '3D_multi'
             else:
                 return '3D_single'
@@ -1827,19 +1511,9 @@
         
     def _approve_annotation_layer_shape(self):
         """Check if the annotation layer has the same shape as the image layer."""
-<<<<<<< HEAD
-        if (self.annotation_layer_selection_widget.value is None or
-            self.image_layer_selection_widget.value is None or
-            self.annotation_layer_selection_widget.value.data.shape != self._get_annot_shape()
-            ):
-            return False
-        
-        return True
-=======
         problem = (self.annotation_layer_selection_widget.value is None or
             self.image_layer_selection_widget.value is None or
             self.annotation_layer_selection_widget.value.data.shape != self._get_annot_shape()
             )
         
-        return not problem
->>>>>>> dd74d04a
+        return not problem